import copy
import os
from dataclasses import dataclass

import joblib
import numpy as np
import requests
import torch
import torch.nn as nn
from huggingface_hub import PyTorchModelHubMixin, hf_hub_download
from sentence_transformers import InputExample, SentenceTransformer, models
from sklearn.linear_model import LogisticRegression
from sklearn.multiclass import OneVsRestClassifier
from sklearn.multioutput import ClassifierChain, MultiOutputClassifier

from . import logging


logging.set_verbosity_info()
logger = logging.get_logger(__name__)


MODEL_HEAD_NAME = "model_head.pkl"


class SetFitBaseModel:
    def __init__(self, model, max_seq_length: int, add_normalization_layer: bool) -> None:
        self.model = SentenceTransformer(model)
        self.model_original_state = copy.deepcopy(self.model.state_dict())
        self.model.max_seq_length = max_seq_length

        if add_normalization_layer:
            self.model._modules["2"] = models.Normalize()


@dataclass
class SetFitModel(PyTorchModelHubMixin):
    """A SetFit model with integration to the Hugging Face Hub."""

    def __init__(self, model_body=None, model_head=None, multi_target_strategy=None):
        super(SetFitModel, self).__init__()
        self.model_body = model_body
        self.model_head = model_head
        self.multi_target_strategy = multi_target_strategy

        self.model_original_state = copy.deepcopy(self.model_body.state_dict())

    def fit(self, x_train, y_train):
        embeddings = self.model_body.encode(x_train)
        self.model_head.fit(embeddings, y_train)

    def predict(self, x_test):
        embeddings = self.model_body.encode(x_test)
        return self.model_head.predict(embeddings)

    def predict_proba(self, x_test):
        embeddings = self.model_body.encode(x_test)
        return self.model_head.predict_proba(embeddings)

    def __call__(self, inputs):
        embeddings = self.model_body.encode(inputs)
        return self.model_head.predict(embeddings)

    def _save_pretrained(self, save_directory):
        self.model_body.save(path=save_directory)
        joblib.dump(self.model_head, f"{save_directory}/{MODEL_HEAD_NAME}")

    @classmethod
    def _from_pretrained(
        cls,
        model_id: str,
        revision=None,
        cache_dir=None,
        force_download=None,
        proxies=None,
        resume_download=None,
        local_files_only=None,
        use_auth_token=None,
        multi_target_strategy=None,
        **model_kwargs,
    ):
        model_body = SentenceTransformer(model_id)

        if os.path.isdir(model_id) and MODEL_HEAD_NAME in os.listdir(model_id):
            model_head_file = os.path.join(model_id, MODEL_HEAD_NAME)
        else:
            try:
                model_head_file = hf_hub_download(
                    repo_id=model_id,
                    filename=MODEL_HEAD_NAME,
                    revision=revision,
                    cache_dir=cache_dir,
                    force_download=force_download,
                    proxies=proxies,
                    resume_download=resume_download,
                    use_auth_token=use_auth_token,
                    local_files_only=local_files_only,
                )
            except requests.exceptions.RequestException:
                logger.info(
                    f"{MODEL_HEAD_NAME} not found on HuggingFace Hub, initialising classification head with random weights."
                    " You should TRAIN this model on a downstream task to use it for predictions and inference."
                )
                model_head_file = None

        if model_head_file is not None:
            model_head = joblib.load(model_head_file)
        else:
<<<<<<< HEAD
            if "head_params" in model_kwargs.keys():
                model_head = LogisticRegression(**model_kwargs["head_params"])
            else:
                model_head = LogisticRegression()
        return SetFitModel(model_body=model_body, model_head=model_head)
=======
            if multi_target_strategy is not None:
                if multi_target_strategy == "one-vs-rest":
                    multilabel_classifier = OneVsRestClassifier(LogisticRegression())
                elif multi_target_strategy == "multi-output":
                    multilabel_classifier = MultiOutputClassifier(LogisticRegression())
                elif multi_target_strategy == "classifier-chain":
                    multilabel_classifier = ClassifierChain(LogisticRegression())
                else:
                    raise ValueError(f"multi_target_strategy {multi_target_strategy} is not supported.")

                model_head = multilabel_classifier
            else:
                model_head = LogisticRegression()

        return SetFitModel(model_body=model_body, model_head=model_head, multi_target_strategy=multi_target_strategy)
>>>>>>> d3986a41


class SupConLoss(nn.Module):
    """Supervised Contrastive Learning: https://arxiv.org/pdf/2004.11362.pdf.

    It also supports the unsupervised contrastive loss in SimCLR.
    """

    def __init__(self, model, temperature=0.07, contrast_mode="all", base_temperature=0.07):
        super(SupConLoss, self).__init__()
        self.model = model
        self.temperature = temperature
        self.contrast_mode = contrast_mode
        self.base_temperature = base_temperature

    def forward(self, sentence_features, labels=None, mask=None):
        """Computes loss for model.

        If both `labels` and `mask` are None, it degenerates to SimCLR unsupervised loss:
        https://arxiv.org/pdf/2002.05709.pdf

        Args:
            features: hidden vector of shape [bsz, n_views, ...].
            labels: ground truth of shape [bsz].
            mask: contrastive mask of shape [bsz, bsz], mask_{i,j}=1 if sample j
                has the same class as sample i. Can be asymmetric.

        Returns:
            A loss scalar.
        """
        features = self.model(sentence_features[0])["sentence_embedding"]

        # Normalize embeddings
        features = torch.nn.functional.normalize(features, p=2, dim=1)

        # Add n_views dimension
        features = torch.unsqueeze(features, 1)

        device = features.device

        if len(features.shape) < 3:
            raise ValueError("`features` needs to be [bsz, n_views, ...]," "at least 3 dimensions are required")
        if len(features.shape) > 3:
            features = features.view(features.shape[0], features.shape[1], -1)

        batch_size = features.shape[0]
        if labels is not None and mask is not None:
            raise ValueError("Cannot define both `labels` and `mask`")
        elif labels is None and mask is None:
            mask = torch.eye(batch_size, dtype=torch.float32).to(device)
        elif labels is not None:
            labels = labels.contiguous().view(-1, 1)
            if labels.shape[0] != batch_size:
                raise ValueError("Num of labels does not match num of features")
            mask = torch.eq(labels, labels.T).float().to(device)
        else:
            mask = mask.float().to(device)

        contrast_count = features.shape[1]
        contrast_feature = torch.cat(torch.unbind(features, dim=1), dim=0)
        if self.contrast_mode == "one":
            anchor_feature = features[:, 0]
            anchor_count = 1
        elif self.contrast_mode == "all":
            anchor_feature = contrast_feature
            anchor_count = contrast_count
        else:
            raise ValueError("Unknown mode: {}".format(self.contrast_mode))

        # Compute logits
        anchor_dot_contrast = torch.div(torch.matmul(anchor_feature, contrast_feature.T), self.temperature)
        # For numerical stability
        logits_max, _ = torch.max(anchor_dot_contrast, dim=1, keepdim=True)
        logits = anchor_dot_contrast - logits_max.detach()

        # Tile mask
        mask = mask.repeat(anchor_count, contrast_count)
        # Mask-out self-contrast cases
        logits_mask = torch.scatter(
            torch.ones_like(mask),
            1,
            torch.arange(batch_size * anchor_count).view(-1, 1).to(device),
            0,
        )
        mask = mask * logits_mask

        # Compute log_prob
        exp_logits = torch.exp(logits) * logits_mask
        log_prob = logits - torch.log(exp_logits.sum(1, keepdim=True))

        # Compute mean of log-likelihood over positive
        mean_log_prob_pos = (mask * log_prob).sum(1) / mask.sum(1)

        # Loss
        loss = -(self.temperature / self.base_temperature) * mean_log_prob_pos
        loss = loss.view(anchor_count, batch_size).mean()

        return loss


def sentence_pairs_generation(sentences, labels, pairs):
    # Initialize two empty lists to hold the (sentence, sentence) pairs and
    # labels to indicate if a pair is positive or negative

    num_classes = np.unique(labels)
    idx = [np.where(labels == i)[0] for i in num_classes]

    for first_idx in range(len(sentences)):
        current_sentence = sentences[first_idx]
        label = labels[first_idx]
        second_idx = np.random.choice(idx[np.where(num_classes == label)[0][0]])
        positive_sentence = sentences[second_idx]
        # Prepare a positive pair and update the sentences and labels
        # lists, respectively
        pairs.append(InputExample(texts=[current_sentence, positive_sentence], label=1.0))

        negative_idx = np.where(labels != label)[0]
        negative_sentence = sentences[np.random.choice(negative_idx)]
        # Prepare a negative pair of images and update our lists
        pairs.append(InputExample(texts=[current_sentence, negative_sentence], label=0.0))
    # Return a 2-tuple of our image pairs and labels
    return pairs


def sentence_pairs_generation_multilabel(sentences, labels, pairs):
    # Initialize two empty lists to hold the (sentence, sentence) pairs and
    # labels to indicate if a pair is positive or negative
    for first_idx in range(len(sentences)):
        current_sentence = sentences[first_idx]
        sample_labels = np.where(labels[first_idx, :] == 1)[0]
        if len(np.where(labels.dot(labels[first_idx, :].T) == 0)[0]) == 0:
            continue
        else:

            for _label in sample_labels:
                second_idx = np.random.choice(np.where(labels[:, _label] == 1)[0])
                positive_sentence = sentences[second_idx]
                # Prepare a positive pair and update the sentences and labels
                # lists, respectively
                pairs.append(InputExample(texts=[current_sentence, positive_sentence], label=1.0))

            # Search for sample that don't have a label in common with current
            # sentence
            negative_idx = np.where(labels.dot(labels[first_idx, :].T) == 0)[0]
            negative_sentence = sentences[np.random.choice(negative_idx)]
            # Prepare a negative pair of images and update our lists
            pairs.append(InputExample(texts=[current_sentence, negative_sentence], label=0.0))
    # Return a 2-tuple of our image pairs and labels
    return pairs


def sentence_pairs_generation_cos_sim(sentences, pairs, cos_sim_matrix):
    # initialize two empty lists to hold the (sentence, sentence) pairs and
    # labels to indicate if a pair is positive or negative

    idx = list(range(len(sentences)))

    for first_idx in range(len(sentences)):
        current_sentence = sentences[first_idx]
        second_idx = int(np.random.choice([x for x in idx if x != first_idx]))

        cos_sim = float(cos_sim_matrix[first_idx][second_idx])
        paired_sentence = sentences[second_idx]
        pairs.append(InputExample(texts=[current_sentence, paired_sentence], label=cos_sim))

        third_idx = np.random.choice([x for x in idx if x != first_idx])
        cos_sim = float(cos_sim_matrix[first_idx][third_idx])
        paired_sentence = sentences[third_idx]
        pairs.append(InputExample(texts=[current_sentence, paired_sentence], label=cos_sim))

    return pairs


class SKLearnWrapper:
    def __init__(self, st_model=None, clf=None):
        self.st_model = st_model
        self.clf = clf

    def fit(self, x_train, y_train):
        embeddings = self.st_model.encode(x_train)
        self.clf.fit(embeddings, y_train)

    def predict(self, x_test):
        embeddings = self.st_model.encode(x_test)
        return self.clf.predict(embeddings)

    def predict_proba(self, x_test):
        embeddings = self.st_model.encode(x_test)
        return self.clf.predict_proba(embeddings)

    def save(self, path):
        self.st_model.save(path=path)
        joblib.dump(self.clf, f"{path}/setfit_head.pkl")

    def load(self, path):
        self.st_model = SentenceTransformer(model_name_or_path=path)
        self.clf = joblib.load(f"{path}/setfit_head.pkl")<|MERGE_RESOLUTION|>--- conflicted
+++ resolved
@@ -106,20 +106,17 @@
         if model_head_file is not None:
             model_head = joblib.load(model_head_file)
         else:
-<<<<<<< HEAD
             if "head_params" in model_kwargs.keys():
-                model_head = LogisticRegression(**model_kwargs["head_params"])
+                clf = LogisticRegression(**model_kwargs["head_params"])
             else:
-                model_head = LogisticRegression()
-        return SetFitModel(model_body=model_body, model_head=model_head)
-=======
+                clf = LogisticRegression()
             if multi_target_strategy is not None:
                 if multi_target_strategy == "one-vs-rest":
-                    multilabel_classifier = OneVsRestClassifier(LogisticRegression())
+                    multilabel_classifier = OneVsRestClassifier(clf)
                 elif multi_target_strategy == "multi-output":
-                    multilabel_classifier = MultiOutputClassifier(LogisticRegression())
+                    multilabel_classifier = MultiOutputClassifier(clf)
                 elif multi_target_strategy == "classifier-chain":
-                    multilabel_classifier = ClassifierChain(LogisticRegression())
+                    multilabel_classifier = ClassifierChain(clf)
                 else:
                     raise ValueError(f"multi_target_strategy {multi_target_strategy} is not supported.")
 
@@ -128,7 +125,6 @@
                 model_head = LogisticRegression()
 
         return SetFitModel(model_body=model_body, model_head=model_head, multi_target_strategy=multi_target_strategy)
->>>>>>> d3986a41
 
 
 class SupConLoss(nn.Module):
